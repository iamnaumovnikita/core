--- conflicted
+++ resolved
@@ -53,17 +53,12 @@
     "systemjs-builder": "^0.15.6",
     "tsd": "^0.6.5",
     "typescript": "~1.7.3",
-<<<<<<< HEAD
-    "zone.js": "0.5.11"
-=======
-
     "angular2": "~2.0.0-beta.0",
     "es6-promise": "~3.0.2",
     "es6-shim": "~0.33.3",
     "reflect-metadata": "0.1.2",
     "rxjs": "5.0.0-beta.0",
-    "zone.js": "0.5.10"
->>>>>>> a74d185d
+    "zone.js": "0.5.11"
   },
   "czConfig": {
     "path": "node_modules/cz-conventional-changelog"
