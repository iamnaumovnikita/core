import {Injector} from "@angular/core";
import {ResponseOptions, Response, XHRBackend, HttpModule} from "@angular/http";
import {MockBackend, MockConnection} from "@angular/http/testing";
import {
    TranslateService,
    MissingTranslationHandler,
    MissingTranslationHandlerParams,
    TranslateLoader,
    TranslateStaticLoader,
    LangChangeEvent,
    TranslationChangeEvent, TranslateModule
} from './../ng2-translate';
import {Observable} from "rxjs/Observable";
import {getTestBed, TestBed} from "@angular/core/testing";

const mockBackendResponse = (connection: MockConnection, response: string) => {
    connection.mockRespond(new Response(new ResponseOptions({body: response})));
};

describe('TranslateService', () => {
    let injector: Injector;
    let backend: MockBackend;
    let translate: TranslateService;
    let connection: MockConnection; // this will be set when a new connection is emitted from the backend.

    beforeEach(() => {
        TestBed.configureTestingModule({
            imports: [HttpModule, TranslateModule.forRoot()],
            providers: [
                {provide: XHRBackend, useClass: MockBackend}
            ]
        });
        injector = getTestBed();
        backend = injector.get(XHRBackend);
        translate = injector.get(TranslateService);
        // sets the connection when someone tries to access the backend with an xhr request
        backend.connections.subscribe((c: MockConnection) => connection = c);
    });

    afterEach(() => {
        injector = undefined;
        backend = undefined;
        translate = undefined;
        connection = undefined;
    });

    it('is defined', () => {
        expect(TranslateService).toBeDefined();
        expect(translate).toBeDefined();
        expect(translate instanceof TranslateService).toBeTruthy();
    });

    it('should be able to get translations', () => {
        translate.use('en');

        // this will request the translation from the backend because we use a static files loader for TranslateService
        translate.get('TEST').subscribe((res: string) => {
            expect(res).toEqual('This is a test');
        });

        // mock response after the xhr request, otherwise it will be undefined
        mockBackendResponse(connection, '{"TEST": "This is a test", "TEST2": "This is another test"}');

        // this will request the translation from downloaded translations without making a request to the backend
        translate.get('TEST2').subscribe((res: string) => {
            expect(res).toEqual('This is another test');
        });
    });

    it('should be able to get an array translations', () => {
        var translations = {"TEST": "This is a test", "TEST2": "This is another test2"};
        translate.use('en');

        // this will request the translation from the backend because we use a static files loader for TranslateService
        translate.get(['TEST', 'TEST2']).subscribe((res: string) => {
            expect(res).toEqual(translations);
        });

        // mock response after the xhr request, otherwise it will be undefined
        mockBackendResponse(connection, JSON.stringify(translations));
    });

    it("should fallback to the default language", () => {
        translate.use('fr');

        translate.get('TEST').subscribe((res: string) => {
<<<<<<< HEAD
            expect(res).toEqual('TEST');

            translate.setDefaultLang('nl');
            translate.setTranslation('nl', {"TEST": "Dit is een test"});

            translate.get('TEST').subscribe((res2: string) => {
                expect(res2).toEqual('Dit is een test');
            });
=======
            expect(res).toEqual('This is a test');
            expect(translate.getDefaultLang()).toEqual('en');
>>>>>>> e3f1fb5c
        });

        mockBackendResponse(connection, '{}');
    });

    it("should use the default language by default", () => {
        translate.setDefaultLang('nl');
        translate.setTranslation('nl', {"TEST": "Dit is een test"});

        translate.get('TEST').subscribe((res: string) => {
            expect(res).toEqual('Dit is een test');
        });
    });

    it("should return the key when it doesn't find a translation", () => {
        translate.use('en');

        translate.get('TEST').subscribe((res: string) => {
            expect(res).toEqual('TEST');
        });

        mockBackendResponse(connection, '{}');
    });

    it("should return the key when you haven't defined any translation", () => {
        translate.get('TEST').subscribe((res: string) => {
            expect(res).toEqual('TEST');
        });
    });

    it('should return an empty value', () => {
        translate.setDefaultLang('en');
        translate.setTranslation('en', {"TEST": ""});

        translate.get('TEST').subscribe((res: string) => {
            expect(res).toEqual('');
        });
    });

    it('should be able to get translations with params', () => {
        translate.use('en');

        translate.get('TEST', {param: 'with param'}).subscribe((res: string) => {
            expect(res).toEqual('This is a test with param');
        });

        mockBackendResponse(connection, '{"TEST": "This is a test {{param}}"}');
    });

    it('should be able to get translations with nested params', () => {
        translate.use('en');

        translate.get('TEST', {param: {value: 'with param'}}).subscribe((res: string) => {
            expect(res).toEqual('This is a test with param');
        });

        mockBackendResponse(connection, '{"TEST": "This is a test {{param.value}}"}');
    });

    it('should throw if you forget the key', () => {
        translate.use('en');

        expect(() => {
            translate.get(undefined);
        }).toThrowError('Parameter "key" required');

        expect(() => {
            translate.get('');
        }).toThrowError('Parameter "key" required');

        expect(() => {
            translate.get(null);
        }).toThrowError('Parameter "key" required');

        expect(() => {
            translate.instant(undefined);
        }).toThrowError('Parameter "key" required');
    });

    it('should be able to get translations with nested keys', () => {
        translate.use('en');

        translate.get('TEST.TEST').subscribe((res: string) => {
            expect(res).toEqual('This is a test');
        });

        mockBackendResponse(connection, '{"TEST": {"TEST": "This is a test"}, "TEST2": {"TEST2": {"TEST2": "This is another test"}}}');

        translate.get('TEST2.TEST2.TEST2').subscribe((res: string) => {
            expect(res).toEqual('This is another test');
        });
    });

    it("shouldn't override the translations if you set the translations twice ", (done: Function) => {
        translate.setTranslation('en', {"TEST": "This is a test"}, true);
        translate.setTranslation('en', {"TEST2": "This is a test"}, true);
        translate.use('en');

        translate.get('TEST').subscribe((res: string) => {
            expect(res).toEqual('This is a test');
            expect(connection).not.toBeDefined();
            done();
        });
    });

    it("shouldn't do a request to the backend if you set the translation yourself", (done: Function) => {
        translate.setTranslation('en', {"TEST": "This is a test"});
        translate.use('en');

        translate.get('TEST').subscribe((res: string) => {
            expect(res).toEqual('This is a test');
            expect(connection).not.toBeDefined();
            done();
        });
    });

    it('should be able to get instant translations', () => {
        translate.setTranslation('en', {"TEST": "This is a test"});
        translate.use('en');

        expect(translate.instant('TEST')).toEqual('This is a test');
    });

    it('should be able to get instant translations of an array', () => {
        var translations = {"TEST": "This is a test", "TEST2": "This is a test2"};
        translate.setTranslation('en', translations);
        translate.use('en');

        expect(translate.instant(['TEST', 'TEST2'])).toEqual(translations);
    });

    it('should return the key if instant translations are not available', () => {
        translate.setTranslation('en', {"TEST": "This is a test"});
        translate.use('en');

        expect(translate.instant('TEST2')).toEqual('TEST2');
    });

    it('should trigger an event when the translation value changes', () => {
        translate.setTranslation('en', {});
        translate.onTranslationChange.subscribe((event: TranslationChangeEvent) => {
            expect(event.translations).toBeDefined();
            expect(event.translations["TEST"]).toEqual("This is a test");
            expect(event.lang).toBe('en');
        });
        translate.set("TEST", "This is a test", 'en');
    });

    it('should trigger an event when the lang changes', () => {
        var tr = {"TEST": "This is a test"};
        translate.setTranslation('en', tr);
        translate.onLangChange.subscribe((event: LangChangeEvent) => {
            expect(event.lang).toBe('en');
            expect(event.translations).toEqual(tr);
        });
        translate.use('en');
    });

    it('should be able to reset a lang', (done: Function) => {
        translate.use('en');
        spyOn(connection, 'mockRespond').and.callThrough();

        // this will request the translation from the backend because we use a static files loader for TranslateService
        translate.get('TEST').subscribe((res: string) => {
            expect(res).toEqual('This is a test');
            expect(connection.mockRespond).toHaveBeenCalledTimes(1);

            // reset the lang as if it was never initiated
            translate.resetLang('en');

            expect(translate.instant('TEST')).toEqual('TEST');

            // use set timeout because no request is really made and we need to trigger zone to resolve the observable
            setTimeout(() => {
                translate.get('TEST').subscribe((res2: string) => {
                    expect(res2).toEqual('TEST'); // because the loader is "pristine" as if it was never called
                    expect(connection.mockRespond).toHaveBeenCalledTimes(1);
                    done();
                });
            }, 10);
        });

        // mock response after the xhr request, otherwise it will be undefined
        mockBackendResponse(connection, '{"TEST": "This is a test"}');
    });

    it('should be able to reload a lang', () => {
        translate.use('en');

        // this will request the translation from the backend because we use a static files loader for TranslateService
        translate.get('TEST').subscribe((res: string) => {
            expect(res).toEqual('This is a test');

            // reset the lang as if it was never initiated
            translate.reloadLang('en').subscribe((res2: string) => {
                expect(translate.instant('TEST')).toEqual('This is a test 2');
            });

            mockBackendResponse(connection, '{"TEST": "This is a test 2"}');
        });

        // mock response after the xhr request, otherwise it will be undefined
        mockBackendResponse(connection, '{"TEST": "This is a test"}');
    });

    it('should be able to add new langs', () => {
        translate.addLangs(['pl', 'es']);
        expect(translate.getLangs()).toEqual(['pl', 'es']);
        translate.addLangs(['fr']);
        translate.addLangs(['pl', 'fr']);
        expect(translate.getLangs()).toEqual(['pl', 'es', 'fr']);

        // this will request the translation from the backend because we use a static files loader for TranslateService
        translate.use('en').subscribe((res: string) => {
            expect(translate.getLangs()).toEqual(['pl', 'es', 'fr', 'en']);
            translate.addLangs(['de']);
            expect(translate.getLangs()).toEqual(['pl', 'es', 'fr', 'en', 'de']);
        });

        // mock response after the xhr request, otherwise it will be undefined
        mockBackendResponse(connection, '{"TEST": "This is a test"}');
    });

    it('should be able to get the browserLang', () => {
        let browserLang = translate.getBrowserLang();
        expect(browserLang).toBeDefined();
        expect(typeof browserLang === 'string').toBeTruthy();
    });

    it('should be able to get the browserCultureLang', () => {
        let browserCultureLand = translate.getBrowserCultureLang();
        expect(browserCultureLand).toBeDefined();
        expect(typeof browserCultureLand === 'string').toBeTruthy();
    });
});

describe('MissingTranslationHandler', () => {
    let injector: Injector;
    let backend: MockBackend;
    let translate: TranslateService;
    let connection: MockConnection; // this will be set when a new connection is emitted from the backend.
    let missingTranslationHandler: MissingTranslationHandler;

    class Missing implements MissingTranslationHandler {
        handle(params: MissingTranslationHandlerParams) {
            return "handled";
        }
    }

    class MissingObs implements MissingTranslationHandler {
        handle(params: MissingTranslationHandlerParams): Observable<any> {
            return Observable.of(`handled: ${params.key}`);
        }
    }

    let prepare = ((handlerClass: Function) => {
        TestBed.configureTestingModule({
            imports: [HttpModule, TranslateModule.forRoot()],
            providers: [
                { provide: MissingTranslationHandler, useClass: handlerClass },
                { provide: XHRBackend, useClass: MockBackend }
            ]
        });
        injector = getTestBed();
        backend = injector.get(XHRBackend);
        translate = injector.get(TranslateService);
        missingTranslationHandler = injector.get(MissingTranslationHandler);
        // sets the connection when someone tries to access the backend with an xhr request
        backend.connections.subscribe((c: MockConnection) => connection = c);
    });

    afterEach(() => {
        injector = undefined;
        backend = undefined;
        translate = undefined;
        connection = undefined;
        missingTranslationHandler = undefined;
    });

    it('should use the MissingTranslationHandler when the key does not exist', () => {
        prepare(Missing);
        translate.use('en');
        spyOn(missingTranslationHandler, 'handle').and.callThrough();

        translate.get('nonExistingKey').subscribe((res: string) => {
            expect(missingTranslationHandler.handle).toHaveBeenCalledWith(jasmine.objectContaining({ key: 'nonExistingKey' }));
            //test that the instance of the last called argument is string
            expect(res).toEqual('handled');
        });

        // mock response after the xhr request, otherwise it will be undefined
        mockBackendResponse(connection, '{"TEST": "This is a test"}');
    });

    it('should propagate interpolation params when the key does not exist', () => {
        prepare(Missing);
        translate.use('en');
        spyOn(missingTranslationHandler, 'handle').and.callThrough();
        let interpolateParams = { some: 'params' };

        translate.get('nonExistingKey', interpolateParams).subscribe((res: string) => {
            expect(missingTranslationHandler.handle).toHaveBeenCalledWith(jasmine.objectContaining({ interpolateParams: interpolateParams }));
            //test that the instance of the last called argument is string
            expect(res).toEqual('handled');
        });

        // mock response after the xhr request, otherwise it will be undefined
        mockBackendResponse(connection, '{"TEST": "This is a test"}');
    });

    it('should propagate TranslationService params when the key does not exist', () => {
        prepare(Missing);
        translate.use('en');
        spyOn(missingTranslationHandler, 'handle').and.callThrough();
        let interpolateParams = { some: 'params' };

        translate.get('nonExistingKey', interpolateParams).subscribe((res: string) => {
            expect(missingTranslationHandler.handle).toHaveBeenCalledWith(jasmine.objectContaining({ translateService: translate }));
            //test that the instance of the last called argument is string
            expect(res).toEqual('handled');
        });

        // mock response after the xhr request, otherwise it will be undefined
        mockBackendResponse(connection, '{"TEST": "This is a test"}');
    });

    it('should return the key when using MissingTranslationHandler & the handler returns nothing', () => {
        class MissingUndef implements MissingTranslationHandler {
            handle(params: MissingTranslationHandlerParams) {
            }
        }

        prepare(MissingUndef);
        translate.use('en');
        spyOn(missingTranslationHandler, 'handle').and.callThrough();

        translate.get('nonExistingKey').subscribe((res: string) => {
            expect(missingTranslationHandler.handle).toHaveBeenCalledWith(jasmine.objectContaining({ key: 'nonExistingKey' }));
            expect(res).toEqual('nonExistingKey');
        });

        // mock response after the xhr request, otherwise it will be undefined
        mockBackendResponse(connection, '{"TEST": "This is a test"}');
    });

    it('should not call the MissingTranslationHandler when the key exists', () => {
        prepare(Missing);
        translate.use('en');
        spyOn(missingTranslationHandler, 'handle').and.callThrough();

        translate.get('TEST').subscribe(() => {
            expect(missingTranslationHandler.handle).not.toHaveBeenCalled();
        });

        // mock response after the xhr request, otherwise it will be undefined
        mockBackendResponse(connection, '{"TEST": "This is a test"}');
    });

    it('should use the MissingTranslationHandler when the key does not exist & we use instant translation', () => {
        prepare(Missing);
        translate.use('en');
        spyOn(missingTranslationHandler, 'handle').and.callThrough();

        expect(translate.instant('nonExistingKey')).toEqual('handled');
        expect(missingTranslationHandler.handle).toHaveBeenCalledWith(jasmine.objectContaining({ key: 'nonExistingKey' }));
    });

    it('should wait for the MissingTranslationHandler when it returns an observable & we use get', () => {
        prepare(MissingObs);
        translate.use('en');
        spyOn(missingTranslationHandler, 'handle').and.callThrough();

        translate.get('nonExistingKey').subscribe((res: string) => {
            expect(missingTranslationHandler.handle).toHaveBeenCalledWith(jasmine.objectContaining({ key: 'nonExistingKey' }));
            expect(res).toEqual('handled: nonExistingKey');
        });

        // mock response after the xhr request, otherwise it will be undefined
        mockBackendResponse(connection, '{"TEST": "This is a test"}');
    });

    it('should wait for the MissingTranslationHandler when it returns an observable & we use get with an array', () => {
        let translations = {
            nonExistingKey1: 'handled: nonExistingKey1',
            nonExistingKey2: 'handled: nonExistingKey2',
            nonExistingKey3: 'handled: nonExistingKey3'
        };

        prepare(MissingObs);
        translate.use('en');
        spyOn(missingTranslationHandler, 'handle').and.callThrough();

        translate.get(Object.keys(translations)).subscribe((res: string) => {
            expect(missingTranslationHandler.handle).toHaveBeenCalledTimes(3);
            expect(res).toEqual(translations);
        });

        // mock response after the xhr request, otherwise it will be undefined
        mockBackendResponse(connection, '{"TEST": "This is a test"}');
    });

    it('should not wait for the MissingTranslationHandler when it returns an observable & we use instant', () => {
        prepare(MissingObs);
        translate.use('en');
        spyOn(missingTranslationHandler, 'handle').and.callThrough();

        expect(translate.instant('nonExistingKey')).toEqual('nonExistingKey');

        // mock response after the xhr request, otherwise it will be undefined
        mockBackendResponse(connection, '{"TEST": "This is a test"}');
    });

    it('should not wait for the MissingTranslationHandler when it returns an observable & we use instant with an array', () => {
        let translations = {
            nonExistingKey1: 'handled: nonExistingKey1',
            nonExistingKey2: 'handled: nonExistingKey2',
            nonExistingKey3: 'handled: nonExistingKey3'
        };

        prepare(MissingObs);
        translate.use('en');
        spyOn(missingTranslationHandler, 'handle').and.callThrough();

        expect(translate.instant(Object.keys(translations))).toEqual({
            nonExistingKey1: 'nonExistingKey1',
            nonExistingKey2: 'nonExistingKey2',
            nonExistingKey3: 'nonExistingKey3'
        });

        // mock response after the xhr request, otherwise it will be undefined
        mockBackendResponse(connection, '{"TEST": "This is a test"}');
    });
});

describe('TranslateLoader', () => {
    let injector: Injector;
    let backend: MockBackend;
    let translate: TranslateService;
    let connection: MockConnection; // this will be set when a new connection is emitted from the backend.

    var prepare = (_injector: Injector) => {
        backend = _injector.get(XHRBackend);
        translate = _injector.get(TranslateService);
        // sets the connection when someone tries to access the backend with an xhr request
        backend.connections.subscribe((c: MockConnection) => connection = c);
    };

    it('should be able to provide TranslateStaticLoader', () => {
        TestBed.configureTestingModule({
            imports: [HttpModule, TranslateModule.forRoot()],
            providers: [
                {provide: XHRBackend, useClass: MockBackend}
            ]
        });
        injector = getTestBed();
        prepare(injector);

        expect(translate).toBeDefined();
        expect(translate.currentLoader).toBeDefined();
        expect(translate.currentLoader instanceof TranslateStaticLoader).toBeTruthy();

        // the lang to use, if the lang isn't available, it will use the current loader to get them
        translate.use('en');

        // this will request the translation from the backend because we use a static files loader for TranslateService
        translate.get('TEST').subscribe((res: string) => {
            expect(res).toEqual('This is a test');
        });

        // mock response after the xhr request, otherwise it will be undefined
        mockBackendResponse(connection, '{"TEST": "This is a test"}');
    });

    it('should be able to provide any TranslateLoader', () => {
        class CustomLoader implements TranslateLoader {
            getTranslation(lang: string): Observable<any> {
                return Observable.of({"TEST": "This is a test"});
            }
        }
        TestBed.configureTestingModule({
            imports: [HttpModule, TranslateModule.forRoot({provide: TranslateLoader, useClass: CustomLoader})],
            providers: [
                {provide: XHRBackend, useClass: MockBackend}
            ]
        });
        injector = getTestBed();
        prepare(injector);

        expect(translate).toBeDefined();
        expect(translate.currentLoader).toBeDefined();
        expect(translate.currentLoader instanceof CustomLoader).toBeTruthy();

        // the lang to use, if the lang isn't available, it will use the current loader to get them
        translate.use('en');

        // this will request the translation from the CustomLoader
        translate.get('TEST').subscribe((res: string) => {
            expect(res).toEqual('This is a test');
        });
    });

});<|MERGE_RESOLUTION|>--- conflicted
+++ resolved
@@ -84,7 +84,6 @@
         translate.use('fr');
 
         translate.get('TEST').subscribe((res: string) => {
-<<<<<<< HEAD
             expect(res).toEqual('TEST');
 
             translate.setDefaultLang('nl');
@@ -92,11 +91,8 @@
 
             translate.get('TEST').subscribe((res2: string) => {
                 expect(res2).toEqual('Dit is een test');
+                expect(translate.getDefaultLang()).toEqual('nl');
             });
-=======
-            expect(res).toEqual('This is a test');
-            expect(translate.getDefaultLang()).toEqual('en');
->>>>>>> e3f1fb5c
         });
 
         mockBackendResponse(connection, '{}');
